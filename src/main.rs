--- conflicted
+++ resolved
@@ -311,11 +311,7 @@
                                 );
                             }
                             None => {
-<<<<<<< HEAD
-                                print_info(&packet.to_string(), InfoType::Data);
-=======
                                // print_info(&packet.to_string(), InfoType::Data);
->>>>>>> bd823c07
 
                                 //Send packets to report thread
                                 parser_tx.send(packet).unwrap();
@@ -347,9 +343,7 @@
             //Check report notification received
             match report_notification_rx.recv() {
                 Ok(quit) => {
-                    if quit {
-                        break;
-                    }
+
                     //Collect all packets sent -> Try_iter does not block the thread waiting other packets
                     let new_packets: Vec<PacketInfo> = report_rx.try_iter().collect();
                     //Check at least one new packet is available otherwise we can avoid to gen a new report
@@ -370,6 +364,10 @@
                         Err(e) => print_info(&(format!("{}", &e.to_string())), InfoType::Error),
                     }
 
+                    if quit {
+                        break;
+                    }
+
                 }
                 Err(_) => {}
             }
@@ -496,11 +494,7 @@
         'inner2: loop {
             //Choise n.3 - Report Path
             println!(
-<<<<<<< HEAD
                 "\n>Type the path where you want a new report or {}/{} to restart or {}/{} to exit:\n(Do not type anything if you want use current directory, ./ to start from current position in Windows)",
-=======
-                "\n>Type the path where you want a new report or {}/{} to restart or {}/{} to exit:\n{}",
->>>>>>> bd823c07
                 "restart".green(),
                 "r".green(),
                 "quit".red(),
